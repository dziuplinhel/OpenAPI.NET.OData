--- conflicted
+++ resolved
@@ -26,11 +26,8 @@
 - Add error ranges for OData actions when ErrorResponsesAsDefault is set to false #218
 - Fixes missing bound operations on some navigation property paths #201
 - Provides support for using success status code range 2XX #153
-<<<<<<< HEAD
-- Fixes request body and response representation for ref POST operations
-=======
+- Fixes request body and response representation for ref POST operations #228
 - Adds discriminator object to complex types which have derived types #233
->>>>>>> 2c70b44c
     </PackageReleaseNotes>
     <AssemblyName>Microsoft.OpenApi.OData.Reader</AssemblyName>
     <AssemblyOriginatorKeyFile>..\..\tool\Microsoft.OpenApi.OData.snk</AssemblyOriginatorKeyFile>
