--- conflicted
+++ resolved
@@ -52,11 +52,7 @@
 
             // Assert
             Assert.NotNull(paths);
-<<<<<<< HEAD
             Assert.Equal(20942, paths.Count());
-=======
-            Assert.Equal(18288, paths.Count());
->>>>>>> 6272df95
             AssertGraphBetaModelPaths(paths);
         }
 
@@ -117,11 +113,7 @@
 
             // Assert
             Assert.NotNull(paths);
-<<<<<<< HEAD
             Assert.Equal(21593, paths.Count());
-=======
-            Assert.Equal(18939, paths.Count());
->>>>>>> 6272df95
         }
 
         [Theory]
