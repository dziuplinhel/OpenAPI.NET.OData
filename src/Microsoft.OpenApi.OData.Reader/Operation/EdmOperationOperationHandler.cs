<<<<<<< HEAD
// ------------------------------------------------------------
//  Copyright (c) Microsoft Corporation.  All rights reserved.
//  Licensed under the MIT License (MIT). See LICENSE in the repo root for license information.
// ------------------------------------------------------------

using System.Collections.Generic;
using System.Linq;
using Microsoft.OData.Edm;
using Microsoft.OpenApi.Any;
using Microsoft.OpenApi.Models;
using Microsoft.OpenApi.OData.Common;
using Microsoft.OpenApi.OData.Edm;
using Microsoft.OpenApi.OData.Generator;
using Microsoft.OpenApi.OData.Vocabulary.Capabilities;
using Microsoft.OpenApi.OData.Vocabulary.Core;

namespace Microsoft.OpenApi.OData.Operation
{
    /// <summary>
    /// Base class for operation of <see cref="IEdmOperation"/>.
    /// </summary>
    internal abstract class EdmOperationOperationHandler : OperationHandler
    {
        private OperationRestrictionsType _operationRestriction;

        /// <summary>
        /// Gets the navigation source.
        /// </summary>
        protected IEdmNavigationSource NavigationSource { get; private set; }

        /// <summary>
        /// Gets the Edm operation.
        /// </summary>
        protected IEdmOperation EdmOperation { get; private set; }

        /// <summary>
        /// Gets the OData operation segment.
        /// </summary>
        protected ODataOperationSegment OperationSegment { get; private set; }

        /// <summary>
        /// Gets a value indicating whether the path has type cast segment or not.
        /// </summary>
        protected bool HasTypeCast { get; private set; }

        /// <inheritdoc/>
        protected override void Initialize(ODataContext context, ODataPath path)
        {
            base.Initialize(context, path);

            // It's bound operation, the first segment must be the navigaiton source.
            ODataNavigationSourceSegment navigationSourceSegment = path.FirstSegment as ODataNavigationSourceSegment;
            NavigationSource = navigationSourceSegment.NavigationSource;

            OperationSegment = path.LastSegment as ODataOperationSegment;
            EdmOperation = OperationSegment.Operation;

            HasTypeCast = path.Segments.Any(s => s is ODataTypeCastSegment);

            _operationRestriction = Context.Model.GetRecord<OperationRestrictionsType>(TargetPath, CapabilitiesConstants.OperationRestrictions);
            var operationRestrictions = Context.Model.GetRecord<OperationRestrictionsType>(EdmOperation, CapabilitiesConstants.OperationRestrictions);
            _operationRestriction?.MergePropertiesIfNull(operationRestrictions);
            _operationRestriction ??= operationRestrictions;
        }

        /// <inheritdoc/>
        protected override void SetBasicInfo(OpenApiOperation operation)
        {
            // Summary
            operation.Summary = "Invoke " + (EdmOperation.IsAction() ? "action " : "function ") + EdmOperation.Name;

            // Description
            operation.Description = Context.Model.GetDescriptionAnnotation(TargetPath) ?? Context.Model.GetDescriptionAnnotation(EdmOperation);

            // OperationId
            if (Context.Settings.EnableOperationId)
            {
                // When the key segment is available,
                // its EntityType name will be used
                // in the operationId to avoid potential
                // duplicates in entity vs entityset functions/actions

                List<string> identifiers = new();
                string pathHash = string.Empty;
                foreach (ODataSegment segment in Path.Segments)
                {
                    if (segment is ODataKeySegment keySegment)
                    {
                        if (!keySegment.IsAlternateKey) 
                        {
                            identifiers.Add(segment.EntityType.Name);
                            continue;
                        }

                        // We'll consider alternate keys in the operation id to eliminate potential duplicates with operation id of primary path
                        if (segment == Path.Segments.Last())
                        {
                            identifiers.Add("By" + string.Join("", keySegment.Identifier.Split(',').Select(static x => Utils.UpperFirstChar(x))));
                        }
                        else
                        {
                            identifiers.Add(keySegment.Identifier);
                        }
                    }
                    else if (segment is ODataOperationSegment opSegment)
                    {
                        if (opSegment.Operation is IEdmFunction function && Context.Model.IsOperationOverload(function))
                        {
                            // Hash the segment to avoid duplicate operationIds
                            pathHash = string.IsNullOrEmpty(pathHash)
                                ? opSegment.GetPathHash(Context.Settings)
                                : (pathHash + opSegment.GetPathHash(Context.Settings)).GetHashSHA256().Substring(0, 4);
                        }

                        identifiers.Add(segment.Identifier);
                    }
                    else
                    {
                        identifiers.Add(segment.Identifier);
                    }
                }

                string operationId = string.Join(".", identifiers);

                if (!string.IsNullOrEmpty(pathHash))
                {
                    operation.OperationId = operationId + "-" + pathHash;
                }
                else
                {
                    operation.OperationId = operationId;
                }
            }

            base.SetBasicInfo(operation);
        }

        /// <inheritdoc/>
        protected override void SetTags(OpenApiOperation operation)
        {
            string value = EdmOperation.IsAction() ? "Actions" : "Functions";
            OpenApiTag tag = new OpenApiTag
            {
                Name = NavigationSource.Name + "." + value,
            };
            tag.Extensions.Add(Constants.xMsTocType, new OpenApiString("container"));
            operation.Tags.Add(tag);

            Context.AppendTag(tag);

            base.SetTags(operation);
        }

        /// <inheritdoc/>
        protected override void SetParameters(OpenApiOperation operation)
        {
            base.SetParameters(operation);

            if (EdmOperation.IsFunction())
            {
                IEdmFunction function = (IEdmFunction)EdmOperation;
                AppendSystemQueryOptions(function, operation);
            }
        }

        /// <inheritdoc/>
        protected override void SetResponses(OpenApiOperation operation) 
        {
            operation.Responses = Context.CreateResponses(EdmOperation);
            base.SetResponses(operation);
        }

        /// <inheritdoc/>
        protected override void SetSecurity(OpenApiOperation operation)
        {
            if (_operationRestriction == null || _operationRestriction.Permissions == null)
            {
                return;
            }

            operation.Security = Context.CreateSecurityRequirements(_operationRestriction.Permissions).ToList();
        }

        /// <inheritdoc/>
        protected override void AppendCustomParameters(OpenApiOperation operation)
        {
            if (_operationRestriction == null)
            {
                return;
            }

            if (_operationRestriction.CustomHeaders != null)
            {
                AppendCustomParameters(operation, _operationRestriction.CustomHeaders, ParameterLocation.Header);
            }

            if (_operationRestriction.CustomQueryOptions != null)
            {
                AppendCustomParameters(operation, _operationRestriction.CustomQueryOptions, ParameterLocation.Query);
            }
        }

        private void AppendSystemQueryOptions(IEdmFunction function, OpenApiOperation operation)
        {
            if (function.ReturnType.IsCollection())
            {
                // $top
                if (Context.CreateTop(function) is OpenApiParameter topParameter)
                {
                    operation.Parameters.AppendParameter(topParameter);
                }

                // $skip
                if (Context.CreateSkip(function) is OpenApiParameter skipParameter)
                {
                    operation.Parameters.AppendParameter(skipParameter);
                }

                // $search
                if (Context.CreateSearch(function) is OpenApiParameter searchParameter)
                {
                    operation.Parameters.AppendParameter(searchParameter);
                }

                // $filter
                if (Context.CreateFilter(function) is OpenApiParameter filterParameter)
                {
                    operation.Parameters.AppendParameter(filterParameter);
                }

                // $count
                if (Context.CreateCount(function) is OpenApiParameter countParameter)
                {
                    operation.Parameters.AppendParameter(countParameter);
                }

                if (function.ReturnType?.Definition?.AsElementType() is IEdmEntityType entityType)
                {
                    // $select
                    if (Context.CreateSelect(function, entityType) is OpenApiParameter selectParameter)
                    {
                        operation.Parameters.AppendParameter(selectParameter);
                    }

                    // $orderby
                    if (Context.CreateOrderBy(function, entityType) is OpenApiParameter orderbyParameter)
                    {
                        operation.Parameters.AppendParameter(orderbyParameter);
                    }

                    // $expand
                    if (Context.CreateExpand(function, entityType) is OpenApiParameter expandParameter)
                    {
                        operation.Parameters.AppendParameter(expandParameter);
                    }
                }
            }
        }

        /// <inheritdoc/>
        protected override void SetCustomLinkRelType()
        {
            if (Context.Settings.CustomHttpMethodLinkRelMapping != null && EdmOperation != null)
            {
                LinkRelKey key = EdmOperation.IsAction() ? LinkRelKey.Action : LinkRelKey.Function;
                Context.Settings.CustomHttpMethodLinkRelMapping.TryGetValue(key, out string linkRelValue);
                CustomLinkRel =  linkRelValue;
            }
        }
    
        /// <inheritdoc/>
        protected override void SetExternalDocs(OpenApiOperation operation)
        {
            if (Context.Settings.ShowExternalDocs)
            {
                var externalDocs = Context.Model.GetLinkRecord(TargetPath, CustomLinkRel) ??
                    Context.Model.GetLinkRecord(EdmOperation, CustomLinkRel);

                if (externalDocs != null)
                {
                    operation.ExternalDocs = new OpenApiExternalDocs()
                    {
                        Description = CoreConstants.ExternalDocsDescription,
                        Url = externalDocs.Href
                    };
                }
            }
        }

        // <inheritdoc/>
        protected override void SetExtensions(OpenApiOperation operation)
        {
            if (Context.Settings.EnablePagination && EdmOperation.ReturnType?.TypeKind() == EdmTypeKind.Collection)
            {
                OpenApiObject extension = new OpenApiObject
                {
                    { "nextLinkName", new OpenApiString("@odata.nextLink")},
                    { "operationName", new OpenApiString(Context.Settings.PageableOperationName)}
                };

                operation.Extensions.Add(Constants.xMsPageable, extension);
            }
            base.SetExtensions(operation);
        }
    }
}
=======
// ------------------------------------------------------------
//  Copyright (c) Microsoft Corporation.  All rights reserved.
//  Licensed under the MIT License (MIT). See LICENSE in the repo root for license information.
// ------------------------------------------------------------

using System.Collections.Generic;
using System.Linq;
using Microsoft.OData.Edm;
using Microsoft.OpenApi.Any;
using Microsoft.OpenApi.Models;
using Microsoft.OpenApi.OData.Common;
using Microsoft.OpenApi.OData.Edm;
using Microsoft.OpenApi.OData.Generator;
using Microsoft.OpenApi.OData.Vocabulary.Capabilities;
using Microsoft.OpenApi.OData.Vocabulary.Core;

namespace Microsoft.OpenApi.OData.Operation
{
    /// <summary>
    /// Base class for operation of <see cref="IEdmOperation"/>.
    /// </summary>
    internal abstract class EdmOperationOperationHandler : OperationHandler
    {
        private OperationRestrictionsType _operationRestriction;

        /// <summary>
        /// Gets the navigation source.
        /// </summary>
        protected IEdmNavigationSource NavigationSource { get; private set; }

        /// <summary>
        /// Gets the Edm operation.
        /// </summary>
        protected IEdmOperation EdmOperation { get; private set; }

        /// <summary>
        /// Gets the OData operation segment.
        /// </summary>
        protected ODataOperationSegment OperationSegment { get; private set; }

        /// <summary>
        /// Gets a value indicating whether the path has type cast segment or not.
        /// </summary>
        protected bool HasTypeCast { get; private set; }

        /// <inheritdoc/>
        protected override void Initialize(ODataContext context, ODataPath path)
        {
            base.Initialize(context, path);

            // It's bound operation, the first segment must be the navigaiton source.
            ODataNavigationSourceSegment navigationSourceSegment = path.FirstSegment as ODataNavigationSourceSegment;
            NavigationSource = navigationSourceSegment.NavigationSource;

            OperationSegment = path.LastSegment as ODataOperationSegment;
            EdmOperation = OperationSegment.Operation;

            HasTypeCast = path.Segments.Any(s => s is ODataTypeCastSegment);

            _operationRestriction = Context.Model.GetRecord<OperationRestrictionsType>(TargetPath, CapabilitiesConstants.OperationRestrictions);
            var operationRestrictions = Context.Model.GetRecord<OperationRestrictionsType>(EdmOperation, CapabilitiesConstants.OperationRestrictions);
            _operationRestriction?.MergePropertiesIfNull(operationRestrictions);
            _operationRestriction ??= operationRestrictions;
        }

        /// <inheritdoc/>
        protected override void SetBasicInfo(OpenApiOperation operation)
        {
            // Summary
            operation.Summary = "Invoke " + (EdmOperation.IsAction() ? "action " : "function ") + EdmOperation.Name;

            // Description
            operation.Description = Context.Model.GetDescriptionAnnotation(TargetPath) ?? Context.Model.GetDescriptionAnnotation(EdmOperation);

            // OperationId
            if (Context.Settings.EnableOperationId)
            {
                // When the key segment is available,
                // its EntityType name will be used
                // in the operationId to avoid potential
                // duplicates in entity vs entityset functions/actions

                List<string> identifiers = new();
                foreach (ODataSegment segment in Path.Segments)
                {
                    if (segment is ODataKeySegment keySegment)
                    {
                        if (!keySegment.IsAlternateKey) 
                        {
                            identifiers.Add(segment.EntityType.Name);
                            continue;
                        }

                        // We'll consider alternate keys in the operation id to eliminate potential duplicates with operation id of primary path
                        if (segment == Path.Segments.Last())
                        {
                            identifiers.Add("By" + string.Join("", keySegment.Identifier.Split(',').Select(static x => Utils.UpperFirstChar(x))));
                        }
                        else
                        {
                            identifiers.Add(keySegment.Identifier);
                        }
                    }
                    else
                    {
                        identifiers.Add(segment.Identifier);
                    }
                }

                string operationId = string.Join(".", identifiers);

                if (EdmOperation.IsAction())
                {
                    operation.OperationId = operationId;
                }
                else
                {
                    if (Path.LastSegment is ODataOperationSegment operationSegment &&
                        Context.Model.IsOperationOverload(operationSegment.Operation))
                    {
                        operation.OperationId = operationId + "-" + Path.LastSegment.GetPathHash(Context.Settings);
                    }
                    else
                    {
                        operation.OperationId = operationId;
                    }
                }
            }

            base.SetBasicInfo(operation);
        }

        /// <inheritdoc/>
        protected override void SetTags(OpenApiOperation operation)
        {
            GenerateTagName(out string tagName);
            OpenApiTag tag = new()
            {
                Name = tagName,
            };
            tag.Extensions.Add(Constants.xMsTocType, new OpenApiString("container"));
            operation.Tags.Add(tag);

            Context.AppendTag(tag);

            base.SetTags(operation);
        }

        /// <summary>
        /// Genrates the tag name for the operation.
        /// </summary>
        /// <param name="tagName">The generated tag name.</param>
        /// <param name="skip">The number of segments to skip.</param>
        private void GenerateTagName(out string tagName, int skip = 1)
        {            
            var targetSegment = Path.Segments.Reverse().Skip(skip).FirstOrDefault();

            switch (targetSegment)
            {
                case ODataNavigationPropertySegment:
                    tagName = EdmModelHelper.GenerateNavigationPropertyPathTagName(Path, Context);
                    break;
                case ODataOperationSegment:
                case ODataOperationImportSegment:
                // Previous segmment could be a navigation property or a navigation source segment
                case ODataKeySegment:
                    skip += 1;
                    GenerateTagName(out tagName, skip);
                    break;
                // ODataNavigationSourceSegment
                default:
                    tagName = NavigationSource.Name + "." + NavigationSource.EntityType().Name;
                    break;
            }
        }

        /// <inheritdoc/>
        protected override void SetParameters(OpenApiOperation operation)
        {
            base.SetParameters(operation);

            if (EdmOperation.IsFunction())
            {
                IEdmFunction function = (IEdmFunction)EdmOperation;
                AppendSystemQueryOptions(function, operation);
            }
        }

        /// <inheritdoc/>
        protected override void SetResponses(OpenApiOperation operation) 
        {
            operation.Responses = Context.CreateResponses(EdmOperation);
            base.SetResponses(operation);
        }

        /// <inheritdoc/>
        protected override void SetSecurity(OpenApiOperation operation)
        {
            if (_operationRestriction == null || _operationRestriction.Permissions == null)
            {
                return;
            }

            operation.Security = Context.CreateSecurityRequirements(_operationRestriction.Permissions).ToList();
        }

        /// <inheritdoc/>
        protected override void AppendCustomParameters(OpenApiOperation operation)
        {
            if (_operationRestriction == null)
            {
                return;
            }

            if (_operationRestriction.CustomHeaders != null)
            {
                AppendCustomParameters(operation, _operationRestriction.CustomHeaders, ParameterLocation.Header);
            }

            if (_operationRestriction.CustomQueryOptions != null)
            {
                AppendCustomParameters(operation, _operationRestriction.CustomQueryOptions, ParameterLocation.Query);
            }
        }

        private void AppendSystemQueryOptions(IEdmFunction function, OpenApiOperation operation)
        {
            if (function.ReturnType.IsCollection())
            {
                // $top
                if (Context.CreateTop(function) is OpenApiParameter topParameter)
                {
                    operation.Parameters.AppendParameter(topParameter);
                }

                // $skip
                if (Context.CreateSkip(function) is OpenApiParameter skipParameter)
                {
                    operation.Parameters.AppendParameter(skipParameter);
                }

                // $search
                if (Context.CreateSearch(function) is OpenApiParameter searchParameter)
                {
                    operation.Parameters.AppendParameter(searchParameter);
                }

                // $filter
                if (Context.CreateFilter(function) is OpenApiParameter filterParameter)
                {
                    operation.Parameters.AppendParameter(filterParameter);
                }

                // $count
                if (Context.CreateCount(function) is OpenApiParameter countParameter)
                {
                    operation.Parameters.AppendParameter(countParameter);
                }

                if (function.ReturnType?.Definition?.AsElementType() is IEdmEntityType entityType)
                {
                    // $select
                    if (Context.CreateSelect(function, entityType) is OpenApiParameter selectParameter)
                    {
                        operation.Parameters.AppendParameter(selectParameter);
                    }

                    // $orderby
                    if (Context.CreateOrderBy(function, entityType) is OpenApiParameter orderbyParameter)
                    {
                        operation.Parameters.AppendParameter(orderbyParameter);
                    }

                    // $expand
                    if (Context.CreateExpand(function, entityType) is OpenApiParameter expandParameter)
                    {
                        operation.Parameters.AppendParameter(expandParameter);
                    }
                }
            }
        }

        /// <inheritdoc/>
        protected override void SetCustomLinkRelType()
        {
            if (Context.Settings.CustomHttpMethodLinkRelMapping != null && EdmOperation != null)
            {
                LinkRelKey key = EdmOperation.IsAction() ? LinkRelKey.Action : LinkRelKey.Function;
                Context.Settings.CustomHttpMethodLinkRelMapping.TryGetValue(key, out string linkRelValue);
                CustomLinkRel =  linkRelValue;
            }
        }
    
        /// <inheritdoc/>
        protected override void SetExternalDocs(OpenApiOperation operation)
        {
            if (Context.Settings.ShowExternalDocs)
            {
                var externalDocs = Context.Model.GetLinkRecord(TargetPath, CustomLinkRel) ??
                    Context.Model.GetLinkRecord(EdmOperation, CustomLinkRel);

                if (externalDocs != null)
                {
                    operation.ExternalDocs = new OpenApiExternalDocs()
                    {
                        Description = CoreConstants.ExternalDocsDescription,
                        Url = externalDocs.Href
                    };
                }
            }
        }

        // <inheritdoc/>
        protected override void SetExtensions(OpenApiOperation operation)
        {
            if (Context.Settings.EnablePagination && EdmOperation.ReturnType?.TypeKind() == EdmTypeKind.Collection)
            {
                OpenApiObject extension = new OpenApiObject
                {
                    { "nextLinkName", new OpenApiString("@odata.nextLink")},
                    { "operationName", new OpenApiString(Context.Settings.PageableOperationName)}
                };

                operation.Extensions.Add(Constants.xMsPageable, extension);
            }
            base.SetExtensions(operation);
        }
    }
}
>>>>>>> 481ad4bc
<|MERGE_RESOLUTION|>--- conflicted
+++ resolved
@@ -1,638 +1,334 @@
-<<<<<<< HEAD
-// ------------------------------------------------------------
-//  Copyright (c) Microsoft Corporation.  All rights reserved.
-//  Licensed under the MIT License (MIT). See LICENSE in the repo root for license information.
-// ------------------------------------------------------------
-
-using System.Collections.Generic;
-using System.Linq;
-using Microsoft.OData.Edm;
-using Microsoft.OpenApi.Any;
-using Microsoft.OpenApi.Models;
-using Microsoft.OpenApi.OData.Common;
-using Microsoft.OpenApi.OData.Edm;
-using Microsoft.OpenApi.OData.Generator;
-using Microsoft.OpenApi.OData.Vocabulary.Capabilities;
-using Microsoft.OpenApi.OData.Vocabulary.Core;
-
-namespace Microsoft.OpenApi.OData.Operation
-{
-    /// <summary>
-    /// Base class for operation of <see cref="IEdmOperation"/>.
-    /// </summary>
-    internal abstract class EdmOperationOperationHandler : OperationHandler
-    {
-        private OperationRestrictionsType _operationRestriction;
-
-        /// <summary>
-        /// Gets the navigation source.
-        /// </summary>
-        protected IEdmNavigationSource NavigationSource { get; private set; }
-
-        /// <summary>
-        /// Gets the Edm operation.
-        /// </summary>
-        protected IEdmOperation EdmOperation { get; private set; }
-
-        /// <summary>
-        /// Gets the OData operation segment.
-        /// </summary>
-        protected ODataOperationSegment OperationSegment { get; private set; }
-
-        /// <summary>
-        /// Gets a value indicating whether the path has type cast segment or not.
-        /// </summary>
-        protected bool HasTypeCast { get; private set; }
-
-        /// <inheritdoc/>
-        protected override void Initialize(ODataContext context, ODataPath path)
-        {
-            base.Initialize(context, path);
-
-            // It's bound operation, the first segment must be the navigaiton source.
-            ODataNavigationSourceSegment navigationSourceSegment = path.FirstSegment as ODataNavigationSourceSegment;
-            NavigationSource = navigationSourceSegment.NavigationSource;
-
-            OperationSegment = path.LastSegment as ODataOperationSegment;
-            EdmOperation = OperationSegment.Operation;
-
-            HasTypeCast = path.Segments.Any(s => s is ODataTypeCastSegment);
-
-            _operationRestriction = Context.Model.GetRecord<OperationRestrictionsType>(TargetPath, CapabilitiesConstants.OperationRestrictions);
-            var operationRestrictions = Context.Model.GetRecord<OperationRestrictionsType>(EdmOperation, CapabilitiesConstants.OperationRestrictions);
-            _operationRestriction?.MergePropertiesIfNull(operationRestrictions);
-            _operationRestriction ??= operationRestrictions;
-        }
-
-        /// <inheritdoc/>
-        protected override void SetBasicInfo(OpenApiOperation operation)
-        {
-            // Summary
-            operation.Summary = "Invoke " + (EdmOperation.IsAction() ? "action " : "function ") + EdmOperation.Name;
-
-            // Description
-            operation.Description = Context.Model.GetDescriptionAnnotation(TargetPath) ?? Context.Model.GetDescriptionAnnotation(EdmOperation);
-
-            // OperationId
-            if (Context.Settings.EnableOperationId)
-            {
-                // When the key segment is available,
-                // its EntityType name will be used
-                // in the operationId to avoid potential
-                // duplicates in entity vs entityset functions/actions
-
-                List<string> identifiers = new();
-                string pathHash = string.Empty;
-                foreach (ODataSegment segment in Path.Segments)
-                {
-                    if (segment is ODataKeySegment keySegment)
-                    {
-                        if (!keySegment.IsAlternateKey) 
-                        {
-                            identifiers.Add(segment.EntityType.Name);
-                            continue;
-                        }
-
-                        // We'll consider alternate keys in the operation id to eliminate potential duplicates with operation id of primary path
-                        if (segment == Path.Segments.Last())
-                        {
-                            identifiers.Add("By" + string.Join("", keySegment.Identifier.Split(',').Select(static x => Utils.UpperFirstChar(x))));
-                        }
-                        else
-                        {
-                            identifiers.Add(keySegment.Identifier);
-                        }
-                    }
-                    else if (segment is ODataOperationSegment opSegment)
-                    {
-                        if (opSegment.Operation is IEdmFunction function && Context.Model.IsOperationOverload(function))
-                        {
-                            // Hash the segment to avoid duplicate operationIds
-                            pathHash = string.IsNullOrEmpty(pathHash)
-                                ? opSegment.GetPathHash(Context.Settings)
-                                : (pathHash + opSegment.GetPathHash(Context.Settings)).GetHashSHA256().Substring(0, 4);
-                        }
-
-                        identifiers.Add(segment.Identifier);
-                    }
-                    else
-                    {
-                        identifiers.Add(segment.Identifier);
-                    }
-                }
-
-                string operationId = string.Join(".", identifiers);
-
-                if (!string.IsNullOrEmpty(pathHash))
-                {
-                    operation.OperationId = operationId + "-" + pathHash;
-                }
-                else
-                {
-                    operation.OperationId = operationId;
-                }
-            }
-
-            base.SetBasicInfo(operation);
-        }
-
-        /// <inheritdoc/>
-        protected override void SetTags(OpenApiOperation operation)
-        {
-            string value = EdmOperation.IsAction() ? "Actions" : "Functions";
-            OpenApiTag tag = new OpenApiTag
-            {
-                Name = NavigationSource.Name + "." + value,
-            };
-            tag.Extensions.Add(Constants.xMsTocType, new OpenApiString("container"));
-            operation.Tags.Add(tag);
-
-            Context.AppendTag(tag);
-
-            base.SetTags(operation);
-        }
-
-        /// <inheritdoc/>
-        protected override void SetParameters(OpenApiOperation operation)
-        {
-            base.SetParameters(operation);
-
-            if (EdmOperation.IsFunction())
-            {
-                IEdmFunction function = (IEdmFunction)EdmOperation;
-                AppendSystemQueryOptions(function, operation);
-            }
-        }
-
-        /// <inheritdoc/>
-        protected override void SetResponses(OpenApiOperation operation) 
-        {
-            operation.Responses = Context.CreateResponses(EdmOperation);
-            base.SetResponses(operation);
-        }
-
-        /// <inheritdoc/>
-        protected override void SetSecurity(OpenApiOperation operation)
-        {
-            if (_operationRestriction == null || _operationRestriction.Permissions == null)
-            {
-                return;
-            }
-
-            operation.Security = Context.CreateSecurityRequirements(_operationRestriction.Permissions).ToList();
-        }
-
-        /// <inheritdoc/>
-        protected override void AppendCustomParameters(OpenApiOperation operation)
-        {
-            if (_operationRestriction == null)
-            {
-                return;
-            }
-
-            if (_operationRestriction.CustomHeaders != null)
-            {
-                AppendCustomParameters(operation, _operationRestriction.CustomHeaders, ParameterLocation.Header);
-            }
-
-            if (_operationRestriction.CustomQueryOptions != null)
-            {
-                AppendCustomParameters(operation, _operationRestriction.CustomQueryOptions, ParameterLocation.Query);
-            }
-        }
-
-        private void AppendSystemQueryOptions(IEdmFunction function, OpenApiOperation operation)
-        {
-            if (function.ReturnType.IsCollection())
-            {
-                // $top
-                if (Context.CreateTop(function) is OpenApiParameter topParameter)
-                {
-                    operation.Parameters.AppendParameter(topParameter);
-                }
-
-                // $skip
-                if (Context.CreateSkip(function) is OpenApiParameter skipParameter)
-                {
-                    operation.Parameters.AppendParameter(skipParameter);
-                }
-
-                // $search
-                if (Context.CreateSearch(function) is OpenApiParameter searchParameter)
-                {
-                    operation.Parameters.AppendParameter(searchParameter);
-                }
-
-                // $filter
-                if (Context.CreateFilter(function) is OpenApiParameter filterParameter)
-                {
-                    operation.Parameters.AppendParameter(filterParameter);
-                }
-
-                // $count
-                if (Context.CreateCount(function) is OpenApiParameter countParameter)
-                {
-                    operation.Parameters.AppendParameter(countParameter);
-                }
-
-                if (function.ReturnType?.Definition?.AsElementType() is IEdmEntityType entityType)
-                {
-                    // $select
-                    if (Context.CreateSelect(function, entityType) is OpenApiParameter selectParameter)
-                    {
-                        operation.Parameters.AppendParameter(selectParameter);
-                    }
-
-                    // $orderby
-                    if (Context.CreateOrderBy(function, entityType) is OpenApiParameter orderbyParameter)
-                    {
-                        operation.Parameters.AppendParameter(orderbyParameter);
-                    }
-
-                    // $expand
-                    if (Context.CreateExpand(function, entityType) is OpenApiParameter expandParameter)
-                    {
-                        operation.Parameters.AppendParameter(expandParameter);
-                    }
-                }
-            }
-        }
-
-        /// <inheritdoc/>
-        protected override void SetCustomLinkRelType()
-        {
-            if (Context.Settings.CustomHttpMethodLinkRelMapping != null && EdmOperation != null)
-            {
-                LinkRelKey key = EdmOperation.IsAction() ? LinkRelKey.Action : LinkRelKey.Function;
-                Context.Settings.CustomHttpMethodLinkRelMapping.TryGetValue(key, out string linkRelValue);
-                CustomLinkRel =  linkRelValue;
-            }
-        }
-    
-        /// <inheritdoc/>
-        protected override void SetExternalDocs(OpenApiOperation operation)
-        {
-            if (Context.Settings.ShowExternalDocs)
-            {
-                var externalDocs = Context.Model.GetLinkRecord(TargetPath, CustomLinkRel) ??
-                    Context.Model.GetLinkRecord(EdmOperation, CustomLinkRel);
-
-                if (externalDocs != null)
-                {
-                    operation.ExternalDocs = new OpenApiExternalDocs()
-                    {
-                        Description = CoreConstants.ExternalDocsDescription,
-                        Url = externalDocs.Href
-                    };
-                }
-            }
-        }
-
-        // <inheritdoc/>
-        protected override void SetExtensions(OpenApiOperation operation)
-        {
-            if (Context.Settings.EnablePagination && EdmOperation.ReturnType?.TypeKind() == EdmTypeKind.Collection)
-            {
-                OpenApiObject extension = new OpenApiObject
-                {
-                    { "nextLinkName", new OpenApiString("@odata.nextLink")},
-                    { "operationName", new OpenApiString(Context.Settings.PageableOperationName)}
-                };
-
-                operation.Extensions.Add(Constants.xMsPageable, extension);
-            }
-            base.SetExtensions(operation);
-        }
-    }
-}
-=======
-// ------------------------------------------------------------
-//  Copyright (c) Microsoft Corporation.  All rights reserved.
-//  Licensed under the MIT License (MIT). See LICENSE in the repo root for license information.
-// ------------------------------------------------------------
-
-using System.Collections.Generic;
-using System.Linq;
-using Microsoft.OData.Edm;
-using Microsoft.OpenApi.Any;
-using Microsoft.OpenApi.Models;
-using Microsoft.OpenApi.OData.Common;
-using Microsoft.OpenApi.OData.Edm;
-using Microsoft.OpenApi.OData.Generator;
-using Microsoft.OpenApi.OData.Vocabulary.Capabilities;
-using Microsoft.OpenApi.OData.Vocabulary.Core;
-
-namespace Microsoft.OpenApi.OData.Operation
-{
-    /// <summary>
-    /// Base class for operation of <see cref="IEdmOperation"/>.
-    /// </summary>
-    internal abstract class EdmOperationOperationHandler : OperationHandler
-    {
-        private OperationRestrictionsType _operationRestriction;
-
-        /// <summary>
-        /// Gets the navigation source.
-        /// </summary>
-        protected IEdmNavigationSource NavigationSource { get; private set; }
-
-        /// <summary>
-        /// Gets the Edm operation.
-        /// </summary>
-        protected IEdmOperation EdmOperation { get; private set; }
-
-        /// <summary>
-        /// Gets the OData operation segment.
-        /// </summary>
-        protected ODataOperationSegment OperationSegment { get; private set; }
-
-        /// <summary>
-        /// Gets a value indicating whether the path has type cast segment or not.
-        /// </summary>
-        protected bool HasTypeCast { get; private set; }
-
-        /// <inheritdoc/>
-        protected override void Initialize(ODataContext context, ODataPath path)
-        {
-            base.Initialize(context, path);
-
-            // It's bound operation, the first segment must be the navigaiton source.
-            ODataNavigationSourceSegment navigationSourceSegment = path.FirstSegment as ODataNavigationSourceSegment;
-            NavigationSource = navigationSourceSegment.NavigationSource;
-
-            OperationSegment = path.LastSegment as ODataOperationSegment;
-            EdmOperation = OperationSegment.Operation;
-
-            HasTypeCast = path.Segments.Any(s => s is ODataTypeCastSegment);
-
-            _operationRestriction = Context.Model.GetRecord<OperationRestrictionsType>(TargetPath, CapabilitiesConstants.OperationRestrictions);
-            var operationRestrictions = Context.Model.GetRecord<OperationRestrictionsType>(EdmOperation, CapabilitiesConstants.OperationRestrictions);
-            _operationRestriction?.MergePropertiesIfNull(operationRestrictions);
-            _operationRestriction ??= operationRestrictions;
-        }
-
-        /// <inheritdoc/>
-        protected override void SetBasicInfo(OpenApiOperation operation)
-        {
-            // Summary
-            operation.Summary = "Invoke " + (EdmOperation.IsAction() ? "action " : "function ") + EdmOperation.Name;
-
-            // Description
-            operation.Description = Context.Model.GetDescriptionAnnotation(TargetPath) ?? Context.Model.GetDescriptionAnnotation(EdmOperation);
-
-            // OperationId
-            if (Context.Settings.EnableOperationId)
-            {
-                // When the key segment is available,
-                // its EntityType name will be used
-                // in the operationId to avoid potential
-                // duplicates in entity vs entityset functions/actions
-
-                List<string> identifiers = new();
-                foreach (ODataSegment segment in Path.Segments)
-                {
-                    if (segment is ODataKeySegment keySegment)
-                    {
-                        if (!keySegment.IsAlternateKey) 
-                        {
-                            identifiers.Add(segment.EntityType.Name);
-                            continue;
-                        }
-
-                        // We'll consider alternate keys in the operation id to eliminate potential duplicates with operation id of primary path
-                        if (segment == Path.Segments.Last())
-                        {
-                            identifiers.Add("By" + string.Join("", keySegment.Identifier.Split(',').Select(static x => Utils.UpperFirstChar(x))));
-                        }
-                        else
-                        {
-                            identifiers.Add(keySegment.Identifier);
-                        }
-                    }
-                    else
-                    {
-                        identifiers.Add(segment.Identifier);
-                    }
-                }
-
-                string operationId = string.Join(".", identifiers);
-
-                if (EdmOperation.IsAction())
-                {
-                    operation.OperationId = operationId;
-                }
-                else
-                {
-                    if (Path.LastSegment is ODataOperationSegment operationSegment &&
-                        Context.Model.IsOperationOverload(operationSegment.Operation))
-                    {
-                        operation.OperationId = operationId + "-" + Path.LastSegment.GetPathHash(Context.Settings);
-                    }
-                    else
-                    {
-                        operation.OperationId = operationId;
-                    }
-                }
-            }
-
-            base.SetBasicInfo(operation);
-        }
-
-        /// <inheritdoc/>
-        protected override void SetTags(OpenApiOperation operation)
-        {
-            GenerateTagName(out string tagName);
-            OpenApiTag tag = new()
-            {
-                Name = tagName,
-            };
-            tag.Extensions.Add(Constants.xMsTocType, new OpenApiString("container"));
-            operation.Tags.Add(tag);
-
-            Context.AppendTag(tag);
-
-            base.SetTags(operation);
-        }
-
-        /// <summary>
-        /// Genrates the tag name for the operation.
-        /// </summary>
-        /// <param name="tagName">The generated tag name.</param>
-        /// <param name="skip">The number of segments to skip.</param>
-        private void GenerateTagName(out string tagName, int skip = 1)
-        {            
-            var targetSegment = Path.Segments.Reverse().Skip(skip).FirstOrDefault();
-
-            switch (targetSegment)
-            {
-                case ODataNavigationPropertySegment:
-                    tagName = EdmModelHelper.GenerateNavigationPropertyPathTagName(Path, Context);
-                    break;
-                case ODataOperationSegment:
-                case ODataOperationImportSegment:
-                // Previous segmment could be a navigation property or a navigation source segment
-                case ODataKeySegment:
-                    skip += 1;
-                    GenerateTagName(out tagName, skip);
-                    break;
-                // ODataNavigationSourceSegment
-                default:
-                    tagName = NavigationSource.Name + "." + NavigationSource.EntityType().Name;
-                    break;
-            }
-        }
-
-        /// <inheritdoc/>
-        protected override void SetParameters(OpenApiOperation operation)
-        {
-            base.SetParameters(operation);
-
-            if (EdmOperation.IsFunction())
-            {
-                IEdmFunction function = (IEdmFunction)EdmOperation;
-                AppendSystemQueryOptions(function, operation);
-            }
-        }
-
-        /// <inheritdoc/>
-        protected override void SetResponses(OpenApiOperation operation) 
-        {
-            operation.Responses = Context.CreateResponses(EdmOperation);
-            base.SetResponses(operation);
-        }
-
-        /// <inheritdoc/>
-        protected override void SetSecurity(OpenApiOperation operation)
-        {
-            if (_operationRestriction == null || _operationRestriction.Permissions == null)
-            {
-                return;
-            }
-
-            operation.Security = Context.CreateSecurityRequirements(_operationRestriction.Permissions).ToList();
-        }
-
-        /// <inheritdoc/>
-        protected override void AppendCustomParameters(OpenApiOperation operation)
-        {
-            if (_operationRestriction == null)
-            {
-                return;
-            }
-
-            if (_operationRestriction.CustomHeaders != null)
-            {
-                AppendCustomParameters(operation, _operationRestriction.CustomHeaders, ParameterLocation.Header);
-            }
-
-            if (_operationRestriction.CustomQueryOptions != null)
-            {
-                AppendCustomParameters(operation, _operationRestriction.CustomQueryOptions, ParameterLocation.Query);
-            }
-        }
-
-        private void AppendSystemQueryOptions(IEdmFunction function, OpenApiOperation operation)
-        {
-            if (function.ReturnType.IsCollection())
-            {
-                // $top
-                if (Context.CreateTop(function) is OpenApiParameter topParameter)
-                {
-                    operation.Parameters.AppendParameter(topParameter);
-                }
-
-                // $skip
-                if (Context.CreateSkip(function) is OpenApiParameter skipParameter)
-                {
-                    operation.Parameters.AppendParameter(skipParameter);
-                }
-
-                // $search
-                if (Context.CreateSearch(function) is OpenApiParameter searchParameter)
-                {
-                    operation.Parameters.AppendParameter(searchParameter);
-                }
-
-                // $filter
-                if (Context.CreateFilter(function) is OpenApiParameter filterParameter)
-                {
-                    operation.Parameters.AppendParameter(filterParameter);
-                }
-
-                // $count
-                if (Context.CreateCount(function) is OpenApiParameter countParameter)
-                {
-                    operation.Parameters.AppendParameter(countParameter);
-                }
-
-                if (function.ReturnType?.Definition?.AsElementType() is IEdmEntityType entityType)
-                {
-                    // $select
-                    if (Context.CreateSelect(function, entityType) is OpenApiParameter selectParameter)
-                    {
-                        operation.Parameters.AppendParameter(selectParameter);
-                    }
-
-                    // $orderby
-                    if (Context.CreateOrderBy(function, entityType) is OpenApiParameter orderbyParameter)
-                    {
-                        operation.Parameters.AppendParameter(orderbyParameter);
-                    }
-
-                    // $expand
-                    if (Context.CreateExpand(function, entityType) is OpenApiParameter expandParameter)
-                    {
-                        operation.Parameters.AppendParameter(expandParameter);
-                    }
-                }
-            }
-        }
-
-        /// <inheritdoc/>
-        protected override void SetCustomLinkRelType()
-        {
-            if (Context.Settings.CustomHttpMethodLinkRelMapping != null && EdmOperation != null)
-            {
-                LinkRelKey key = EdmOperation.IsAction() ? LinkRelKey.Action : LinkRelKey.Function;
-                Context.Settings.CustomHttpMethodLinkRelMapping.TryGetValue(key, out string linkRelValue);
-                CustomLinkRel =  linkRelValue;
-            }
-        }
-    
-        /// <inheritdoc/>
-        protected override void SetExternalDocs(OpenApiOperation operation)
-        {
-            if (Context.Settings.ShowExternalDocs)
-            {
-                var externalDocs = Context.Model.GetLinkRecord(TargetPath, CustomLinkRel) ??
-                    Context.Model.GetLinkRecord(EdmOperation, CustomLinkRel);
-
-                if (externalDocs != null)
-                {
-                    operation.ExternalDocs = new OpenApiExternalDocs()
-                    {
-                        Description = CoreConstants.ExternalDocsDescription,
-                        Url = externalDocs.Href
-                    };
-                }
-            }
-        }
-
-        // <inheritdoc/>
-        protected override void SetExtensions(OpenApiOperation operation)
-        {
-            if (Context.Settings.EnablePagination && EdmOperation.ReturnType?.TypeKind() == EdmTypeKind.Collection)
-            {
-                OpenApiObject extension = new OpenApiObject
-                {
-                    { "nextLinkName", new OpenApiString("@odata.nextLink")},
-                    { "operationName", new OpenApiString(Context.Settings.PageableOperationName)}
-                };
-
-                operation.Extensions.Add(Constants.xMsPageable, extension);
-            }
-            base.SetExtensions(operation);
-        }
-    }
-}
->>>>>>> 481ad4bc
+// ------------------------------------------------------------
+//  Copyright (c) Microsoft Corporation.  All rights reserved.
+//  Licensed under the MIT License (MIT). See LICENSE in the repo root for license information.
+// ------------------------------------------------------------
+
+using System.Collections.Generic;
+using System.Linq;
+using Microsoft.OData.Edm;
+using Microsoft.OpenApi.Any;
+using Microsoft.OpenApi.Models;
+using Microsoft.OpenApi.OData.Common;
+using Microsoft.OpenApi.OData.Edm;
+using Microsoft.OpenApi.OData.Generator;
+using Microsoft.OpenApi.OData.Vocabulary.Capabilities;
+using Microsoft.OpenApi.OData.Vocabulary.Core;
+
+namespace Microsoft.OpenApi.OData.Operation
+{
+    /// <summary>
+    /// Base class for operation of <see cref="IEdmOperation"/>.
+    /// </summary>
+    internal abstract class EdmOperationOperationHandler : OperationHandler
+    {
+        private OperationRestrictionsType _operationRestriction;
+
+        /// <summary>
+        /// Gets the navigation source.
+        /// </summary>
+        protected IEdmNavigationSource NavigationSource { get; private set; }
+
+        /// <summary>
+        /// Gets the Edm operation.
+        /// </summary>
+        protected IEdmOperation EdmOperation { get; private set; }
+
+        /// <summary>
+        /// Gets the OData operation segment.
+        /// </summary>
+        protected ODataOperationSegment OperationSegment { get; private set; }
+
+        /// <summary>
+        /// Gets a value indicating whether the path has type cast segment or not.
+        /// </summary>
+        protected bool HasTypeCast { get; private set; }
+
+        /// <inheritdoc/>
+        protected override void Initialize(ODataContext context, ODataPath path)
+        {
+            base.Initialize(context, path);
+
+            // It's bound operation, the first segment must be the navigaiton source.
+            ODataNavigationSourceSegment navigationSourceSegment = path.FirstSegment as ODataNavigationSourceSegment;
+            NavigationSource = navigationSourceSegment.NavigationSource;
+
+            OperationSegment = path.LastSegment as ODataOperationSegment;
+            EdmOperation = OperationSegment.Operation;
+
+            HasTypeCast = path.Segments.Any(s => s is ODataTypeCastSegment);
+
+            _operationRestriction = Context.Model.GetRecord<OperationRestrictionsType>(TargetPath, CapabilitiesConstants.OperationRestrictions);
+            var operationRestrictions = Context.Model.GetRecord<OperationRestrictionsType>(EdmOperation, CapabilitiesConstants.OperationRestrictions);
+            _operationRestriction?.MergePropertiesIfNull(operationRestrictions);
+            _operationRestriction ??= operationRestrictions;
+        }
+
+        /// <inheritdoc/>
+        protected override void SetBasicInfo(OpenApiOperation operation)
+        {
+            // Summary
+            operation.Summary = "Invoke " + (EdmOperation.IsAction() ? "action " : "function ") + EdmOperation.Name;
+
+            // Description
+            operation.Description = Context.Model.GetDescriptionAnnotation(TargetPath) ?? Context.Model.GetDescriptionAnnotation(EdmOperation);
+
+            // OperationId
+            if (Context.Settings.EnableOperationId)
+            {
+                // When the key segment is available,
+                // its EntityType name will be used
+                // in the operationId to avoid potential
+                // duplicates in entity vs entityset functions/actions
+
+                List<string> identifiers = new();
+                string pathHash = string.Empty;
+                foreach (ODataSegment segment in Path.Segments)
+                {
+                    if (segment is ODataKeySegment keySegment)
+                    {
+                        if (!keySegment.IsAlternateKey) 
+                        {
+                            identifiers.Add(segment.EntityType.Name);
+                            continue;
+                        }
+
+                        // We'll consider alternate keys in the operation id to eliminate potential duplicates with operation id of primary path
+                        if (segment == Path.Segments.Last())
+                        {
+                            identifiers.Add("By" + string.Join("", keySegment.Identifier.Split(',').Select(static x => Utils.UpperFirstChar(x))));
+                        }
+                        else
+                        {
+                            identifiers.Add(keySegment.Identifier);
+                        }
+                    }
+                    else if (segment is ODataOperationSegment opSegment)
+                    {
+                        if (opSegment.Operation is IEdmFunction function && Context.Model.IsOperationOverload(function))
+                        {
+                            // Hash the segment to avoid duplicate operationIds
+                            pathHash = string.IsNullOrEmpty(pathHash)
+                                ? opSegment.GetPathHash(Context.Settings)
+                                : (pathHash + opSegment.GetPathHash(Context.Settings)).GetHashSHA256().Substring(0, 4);
+                        }
+
+                        identifiers.Add(segment.Identifier);
+                    }
+                    else
+                    {
+                        identifiers.Add(segment.Identifier);
+                    }
+                }
+
+                string operationId = string.Join(".", identifiers);
+
+                if (!string.IsNullOrEmpty(pathHash))
+                {
+                    operation.OperationId = operationId + "-" + pathHash;
+                }
+                else
+                {
+                    operation.OperationId = operationId;
+                }
+            }
+
+            base.SetBasicInfo(operation);
+        }
+
+        /// <inheritdoc/>
+        protected override void SetTags(OpenApiOperation operation)
+        {
+            GenerateTagName(out string tagName);
+            OpenApiTag tag = new()
+            {
+                Name = tagName,
+            };
+            tag.Extensions.Add(Constants.xMsTocType, new OpenApiString("container"));
+            operation.Tags.Add(tag);
+
+            Context.AppendTag(tag);
+
+            base.SetTags(operation);
+        }
+
+        /// <summary>
+        /// Genrates the tag name for the operation.
+        /// </summary>
+        /// <param name="tagName">The generated tag name.</param>
+        /// <param name="skip">The number of segments to skip.</param>
+        private void GenerateTagName(out string tagName, int skip = 1)
+        {            
+            var targetSegment = Path.Segments.Reverse().Skip(skip).FirstOrDefault();
+
+            switch (targetSegment)
+            {
+                case ODataNavigationPropertySegment:
+                    tagName = EdmModelHelper.GenerateNavigationPropertyPathTagName(Path, Context);
+                    break;
+                case ODataOperationSegment:
+                case ODataOperationImportSegment:
+                // Previous segmment could be a navigation property or a navigation source segment
+                case ODataKeySegment:
+                    skip += 1;
+                    GenerateTagName(out tagName, skip);
+                    break;
+                // ODataNavigationSourceSegment
+                default:
+                    tagName = NavigationSource.Name + "." + NavigationSource.EntityType().Name;
+                    break;
+            }
+        }
+
+        /// <inheritdoc/>
+        protected override void SetParameters(OpenApiOperation operation)
+        {
+            base.SetParameters(operation);
+
+            if (EdmOperation.IsFunction())
+            {
+                IEdmFunction function = (IEdmFunction)EdmOperation;
+                AppendSystemQueryOptions(function, operation);
+            }
+        }
+
+        /// <inheritdoc/>
+        protected override void SetResponses(OpenApiOperation operation) 
+        {
+            operation.Responses = Context.CreateResponses(EdmOperation);
+            base.SetResponses(operation);
+        }
+
+        /// <inheritdoc/>
+        protected override void SetSecurity(OpenApiOperation operation)
+        {
+            if (_operationRestriction == null || _operationRestriction.Permissions == null)
+            {
+                return;
+            }
+
+            operation.Security = Context.CreateSecurityRequirements(_operationRestriction.Permissions).ToList();
+        }
+
+        /// <inheritdoc/>
+        protected override void AppendCustomParameters(OpenApiOperation operation)
+        {
+            if (_operationRestriction == null)
+            {
+                return;
+            }
+
+            if (_operationRestriction.CustomHeaders != null)
+            {
+                AppendCustomParameters(operation, _operationRestriction.CustomHeaders, ParameterLocation.Header);
+            }
+
+            if (_operationRestriction.CustomQueryOptions != null)
+            {
+                AppendCustomParameters(operation, _operationRestriction.CustomQueryOptions, ParameterLocation.Query);
+            }
+        }
+
+        private void AppendSystemQueryOptions(IEdmFunction function, OpenApiOperation operation)
+        {
+            if (function.ReturnType.IsCollection())
+            {
+                // $top
+                if (Context.CreateTop(function) is OpenApiParameter topParameter)
+                {
+                    operation.Parameters.AppendParameter(topParameter);
+                }
+
+                // $skip
+                if (Context.CreateSkip(function) is OpenApiParameter skipParameter)
+                {
+                    operation.Parameters.AppendParameter(skipParameter);
+                }
+
+                // $search
+                if (Context.CreateSearch(function) is OpenApiParameter searchParameter)
+                {
+                    operation.Parameters.AppendParameter(searchParameter);
+                }
+
+                // $filter
+                if (Context.CreateFilter(function) is OpenApiParameter filterParameter)
+                {
+                    operation.Parameters.AppendParameter(filterParameter);
+                }
+
+                // $count
+                if (Context.CreateCount(function) is OpenApiParameter countParameter)
+                {
+                    operation.Parameters.AppendParameter(countParameter);
+                }
+
+                if (function.ReturnType?.Definition?.AsElementType() is IEdmEntityType entityType)
+                {
+                    // $select
+                    if (Context.CreateSelect(function, entityType) is OpenApiParameter selectParameter)
+                    {
+                        operation.Parameters.AppendParameter(selectParameter);
+                    }
+
+                    // $orderby
+                    if (Context.CreateOrderBy(function, entityType) is OpenApiParameter orderbyParameter)
+                    {
+                        operation.Parameters.AppendParameter(orderbyParameter);
+                    }
+
+                    // $expand
+                    if (Context.CreateExpand(function, entityType) is OpenApiParameter expandParameter)
+                    {
+                        operation.Parameters.AppendParameter(expandParameter);
+                    }
+                }
+            }
+        }
+
+        /// <inheritdoc/>
+        protected override void SetCustomLinkRelType()
+        {
+            if (Context.Settings.CustomHttpMethodLinkRelMapping != null && EdmOperation != null)
+            {
+                LinkRelKey key = EdmOperation.IsAction() ? LinkRelKey.Action : LinkRelKey.Function;
+                Context.Settings.CustomHttpMethodLinkRelMapping.TryGetValue(key, out string linkRelValue);
+                CustomLinkRel =  linkRelValue;
+            }
+        }
+    
+        /// <inheritdoc/>
+        protected override void SetExternalDocs(OpenApiOperation operation)
+        {
+            if (Context.Settings.ShowExternalDocs)
+            {
+                var externalDocs = Context.Model.GetLinkRecord(TargetPath, CustomLinkRel) ??
+                    Context.Model.GetLinkRecord(EdmOperation, CustomLinkRel);
+
+                if (externalDocs != null)
+                {
+                    operation.ExternalDocs = new OpenApiExternalDocs()
+                    {
+                        Description = CoreConstants.ExternalDocsDescription,
+                        Url = externalDocs.Href
+                    };
+                }
+            }
+        }
+
+        // <inheritdoc/>
+        protected override void SetExtensions(OpenApiOperation operation)
+        {
+            if (Context.Settings.EnablePagination && EdmOperation.ReturnType?.TypeKind() == EdmTypeKind.Collection)
+            {
+                OpenApiObject extension = new OpenApiObject
+                {
+                    { "nextLinkName", new OpenApiString("@odata.nextLink")},
+                    { "operationName", new OpenApiString(Context.Settings.PageableOperationName)}
+                };
+
+                operation.Extensions.Add(Constants.xMsPageable, extension);
+            }
+            base.SetExtensions(operation);
+        }
+    }
+}