--- conflicted
+++ resolved
@@ -72,13 +72,8 @@
       <IncludeAssets>runtime; build; native; contentfiles; analyzers; buildtransitive</IncludeAssets>
       <PrivateAssets>all</PrivateAssets>
     </PackageReference>
-<<<<<<< HEAD
-    <PackageReference Include="Microsoft.NET.Test.Sdk" Version="17.11.1" />
+    <PackageReference Include="Microsoft.NET.Test.Sdk" Version="17.12.0" />
     <PackageReference Include="Microsoft.OpenApi" Version="2.0.0-preview1" />
-=======
-    <PackageReference Include="Microsoft.NET.Test.Sdk" Version="17.12.0" />
-    <PackageReference Include="Microsoft.OpenApi" Version="1.6.23" />
->>>>>>> 1f6796ac
     <PackageReference Include="xunit" Version="2.9.2" />
     <PackageReference Include="xunit.runner.visualstudio" Version="3.0.0">
       <PrivateAssets>all</PrivateAssets>
