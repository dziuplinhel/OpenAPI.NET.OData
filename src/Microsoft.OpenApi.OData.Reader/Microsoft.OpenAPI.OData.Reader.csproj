<Project Sdk="Microsoft.NET.Sdk">

  <PropertyGroup>
    <AssemblyName>Microsoft.OpenApi.OData.Reader</AssemblyName>
    <LangVersion>Latest</LangVersion>
    <GeneratePackageOnBuild>true</GeneratePackageOnBuild>
    <PackageIcon>icon.png</PackageIcon>
    <PackageProjectUrl>https://github.com/Microsoft/OpenAPI.NET.OData</PackageProjectUrl>
    <PackageLicenseExpression>MIT</PackageLicenseExpression>
    <PackageRequireLicenseAcceptance>true</PackageRequireLicenseAcceptance>
    <Authors>Microsoft</Authors>
    <Company>Microsoft</Company>
    <Title>Microsoft Open API OData Reader</Title>
    <RootNamespace>Microsoft.OpenApi.OData</RootNamespace>
    <TargetFrameworks>net8.0</TargetFrameworks>
    <PackageId>Microsoft.OpenApi.OData</PackageId>
    <SignAssembly>true</SignAssembly>
    <Version>2.0.0-preview.3</Version>
    <Description>This package contains the codes you need to convert OData CSDL to Open API Document of Model.</Description>
    <Copyright>© Microsoft Corporation. All rights reserved.</Copyright>
    <PackageTags>Microsoft OpenApi OData EDM</PackageTags>
    <RepositoryUrl>https://github.com/Microsoft/OpenAPI.NET.OData</RepositoryUrl>
    <PackageReleaseNotes>
		- Upgraded to Microsoft.Odata.Edm 8.0.0
		- Cleaned up obsolete APIs
		- Changed target framework to net8.0
		- Adds support for retrieving collection of enum values from UpdateMethod property of UpdateRestrictions annotation #564
<<<<<<< HEAD
		- Updates tag names for actions/functions operations #585
=======
		- Adds nullable to double schema conversions #581
>>>>>>> a105c2c7
	</PackageReleaseNotes>
    <AssemblyName>Microsoft.OpenApi.OData.Reader</AssemblyName>
    <AssemblyOriginatorKeyFile>..\..\tool\Microsoft.OpenApi.OData.snk</AssemblyOriginatorKeyFile>
    <OutputPath Condition="'$(Configuration)|$(Platform)'=='Debug|AnyCPU'">..\..\bin\Debug\</OutputPath>
    <OutputPath Condition="'$(Configuration)|$(Platform)'=='Release|AnyCPU'">..\..\bin\Release\</OutputPath>
    <GeneratePackageOnBuild>false</GeneratePackageOnBuild>
    <DocumentationFile>..\..\bin\$(Configuration)\$(TargetFramework)\$(AssemblyName).xml</DocumentationFile>
    <!-- https://github.com/dotnet/sourcelink/blob/main/docs/README.md#embeduntrackedsources -->
    <EmbedUntrackedSources>true</EmbedUntrackedSources>
	<PackageReadmeFile>README.md</PackageReadmeFile>
  </PropertyGroup>

  <Import Project="..\Build.props" />

  <ItemGroup>
    <PackageReference Include="Microsoft.CodeAnalysis.PublicApiAnalyzers" Version="3.3.4">
      <PrivateAssets>all</PrivateAssets>
      <IncludeAssets>runtime; build; native; contentfiles; analyzers; buildtransitive</IncludeAssets>
    </PackageReference>
    <PackageReference Include="Microsoft.OData.Edm" Version="8.0.2" />
    <PackageReference Include="Microsoft.OpenApi" Version="1.6.22" />
    <PackageReference Include="Microsoft.SourceLink.GitHub" Version="8.0.0">
      <PrivateAssets>all</PrivateAssets>
      <IncludeAssets>runtime; build; native; contentfiles; analyzers; buildtransitive</IncludeAssets>
    </PackageReference>
	<None Include="..\..\README.md" Pack="true" PackagePath="\" />
	<PackageReference Include="Microsoft.VisualStudio.Threading.Analyzers" Version="17.11.20">
	  <IncludeAssets>runtime; build; native; contentfiles; analyzers; buildtransitive</IncludeAssets>
	  <PrivateAssets>all</PrivateAssets>
	</PackageReference>
  </ItemGroup>

  <ItemGroup>
    <None Include="icon.png" Pack="true" PackagePath="\" />
    <Compile Update="Properties\SRResource.Designer.cs">
      <DesignTime>True</DesignTime>
      <AutoGen>True</AutoGen>
      <DependentUpon>SRResource.resx</DependentUpon>
    </Compile>
  </ItemGroup>

  <ItemGroup>
    <EmbeddedResource Update="Properties\SRResource.resx">
      <Generator>ResXFileCodeGenerator</Generator>
      <LastGenOutput>SRResource.Designer.cs</LastGenOutput>
    </EmbeddedResource>
  </ItemGroup>

</Project><|MERGE_RESOLUTION|>--- conflicted
+++ resolved
@@ -25,11 +25,8 @@
 		- Cleaned up obsolete APIs
 		- Changed target framework to net8.0
 		- Adds support for retrieving collection of enum values from UpdateMethod property of UpdateRestrictions annotation #564
-<<<<<<< HEAD
+		- Adds nullable to double schema conversions #581
 		- Updates tag names for actions/functions operations #585
-=======
-		- Adds nullable to double schema conversions #581
->>>>>>> a105c2c7
 	</PackageReleaseNotes>
     <AssemblyName>Microsoft.OpenApi.OData.Reader</AssemblyName>
     <AssemblyOriginatorKeyFile>..\..\tool\Microsoft.OpenApi.OData.snk</AssemblyOriginatorKeyFile>
