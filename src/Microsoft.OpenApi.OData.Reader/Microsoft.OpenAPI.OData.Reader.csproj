--- conflicted
+++ resolved
@@ -23,12 +23,9 @@
     <PackageReleaseNotes>
 - Use convert setting to toggle between referencing @odata.count and @odata.nextLink #282
 - Fixes URL Path parameters of type datetime generated as strings with quotes #262
-<<<<<<< HEAD
-- Adds create and update operations to non-containment navigation properties when restrictions annotations are explicitly set to true #265
-=======
 - Set assembly version used for conversion in OpenApiInfo object #208
 - Add support for alternate keys parameters #120
->>>>>>> f64e55af
+- Adds create and update operations to non-containment navigation properties when restrictions annotations are explicitly set to true #265
     </PackageReleaseNotes>
     <AssemblyName>Microsoft.OpenApi.OData.Reader</AssemblyName>
     <AssemblyOriginatorKeyFile>..\..\tool\Microsoft.OpenApi.OData.snk</AssemblyOriginatorKeyFile>
